--- conflicted
+++ resolved
@@ -1,10 +1,6 @@
 {
   "name": "muuri",
-<<<<<<< HEAD
-  "version": "0.4.1",
-=======
   "version": "0.6.0-dev",
->>>>>>> bec07ec1
   "description": "Responsive, sortable, filterable and draggable grid layouts.",
   "keywords": [
     "grid",
